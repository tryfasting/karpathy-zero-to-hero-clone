{
 "cells": [
  {
   "cell_type": "markdown",
   "id": "9cf57de6",
   "metadata": {},
   "source": [
    "## Reading, exploring data"
   ]
  },
  {
   "cell_type": "code",
<<<<<<< HEAD
=======
   "execution_count": 6,
>>>>>>> 370b7d37
   "id": "659d91c6",
   "metadata": {
    "ExecuteTime": {
     "end_time": "2025-06-20T05:38:04.264111Z",
     "start_time": "2025-06-20T05:38:03.955434Z"
    }
   },
   "source": [
    "# We always start with a dataset to train on. Let's download the tiny shakespeare dataset\n",
    "import urllib.request\n",
    "\n",
    "url = 'https://raw.githubusercontent.com/karpathy/char-rnn/master/data/tinyshakespeare/input.txt'\n",
    "filename = 'input.txt'\n",
    "\n",
    "# download file\n",
    "urllib.request.urlretrieve(url, filename)"
   ],
   "outputs": [
    {
     "data": {
      "text/plain": [
<<<<<<< HEAD
       "('input.txt', <http.client.HTTPMessage at 0x1addcd25df0>)"
=======
       "('input.txt', <http.client.HTTPMessage at 0x136ede4eae0>)"
>>>>>>> 370b7d37
      ]
     },
     "execution_count": 6,
     "metadata": {},
     "output_type": "execute_result"
    }
   ],
   "execution_count": 2
  },
  {
   "cell_type": "code",
<<<<<<< HEAD
=======
   "execution_count": 7,
>>>>>>> 370b7d37
   "id": "431ddf89",
   "metadata": {
    "ExecuteTime": {
     "end_time": "2025-06-20T05:38:04.285883Z",
     "start_time": "2025-06-20T05:38:04.280332Z"
    }
   },
   "source": [
    "# read it in to inspect it\n",
    "with open(filename, 'r', encoding='utf-8') as f:\n",
    "    text = f.read()"
   ],
   "outputs": [],
   "execution_count": 3
  },
  {
   "cell_type": "code",
<<<<<<< HEAD
=======
   "execution_count": 8,
>>>>>>> 370b7d37
   "id": "84d1eeee",
   "metadata": {
    "ExecuteTime": {
     "end_time": "2025-06-20T05:38:04.332771Z",
     "start_time": "2025-06-20T05:38:04.326771Z"
    }
   },
   "source": [
    "print('length of dataset in characters : ', len(text))"
   ],
   "outputs": [
    {
     "name": "stdout",
     "output_type": "stream",
     "text": [
      "length of dataset in characters :  1115394\n"
     ]
    }
   ],
   "execution_count": 4
  },
  {
   "cell_type": "code",
<<<<<<< HEAD
=======
   "execution_count": 9,
>>>>>>> 370b7d37
   "id": "0ae879aa",
   "metadata": {
    "ExecuteTime": {
     "end_time": "2025-06-20T05:38:04.384289Z",
     "start_time": "2025-06-20T05:38:04.380289Z"
    }
   },
   "source": [
    "# let's look at the first 1000 charaacters\n",
    "print(text[:300])"
   ],
   "outputs": [
    {
     "name": "stdout",
     "output_type": "stream",
     "text": [
      "First Citizen:\n",
      "Before we proceed any further, hear me speak.\n",
      "\n",
      "All:\n",
      "Speak, speak.\n",
      "\n",
      "First Citizen:\n",
      "You are all resolved rather to die than to famish?\n",
      "\n",
      "All:\n",
      "Resolved. resolved.\n",
      "\n",
      "First Citizen:\n",
      "First, you know Caius Marcius is chief enemy to the people.\n",
      "\n",
      "All:\n",
      "We know't, we know't.\n",
      "\n",
      "First Citizen:\n",
      "Let us\n"
     ]
    }
   ],
   "execution_count": 5
  },
  {
   "cell_type": "code",
<<<<<<< HEAD
=======
   "execution_count": 10,
>>>>>>> 370b7d37
   "id": "736ee46d",
   "metadata": {
    "ExecuteTime": {
     "end_time": "2025-06-20T05:38:04.422806Z",
     "start_time": "2025-06-20T05:38:04.406899Z"
    }
   },
   "source": [
    "# here are all the unique characters that occur in this text\n",
    "chars = sorted(list(set(text)))\n",
    "vocab_size = len(chars)\n",
    "print(''.join(chars))\n",
    "print('vocab size :', vocab_size)"
   ],
   "outputs": [
    {
     "name": "stdout",
     "output_type": "stream",
     "text": [
      "\n",
      " !$&',-.3:;?ABCDEFGHIJKLMNOPQRSTUVWXYZabcdefghijklmnopqrstuvwxyz\n",
      "vocab size : 65\n"
     ]
    }
   ],
   "execution_count": 6
  },
  {
   "cell_type": "markdown",
   "id": "803ec3f5",
   "metadata": {},
   "source": [
    "## Tokenization, train / val split"
   ]
  },
  {
   "cell_type": "code",
<<<<<<< HEAD
=======
   "execution_count": 11,
>>>>>>> 370b7d37
   "id": "04f423b5",
   "metadata": {
    "ExecuteTime": {
     "end_time": "2025-06-20T05:38:04.443893Z",
     "start_time": "2025-06-20T05:38:04.436893Z"
    }
   },
   "source": [
    "#create a mapping from characters to integers\n",
    "stoi = {ch:i for i,ch in enumerate(chars)}\n",
    "itos = {i:ch for i,ch in enumerate(chars)}\n",
    "encode = lambda s: [stoi[c] for c in s] # encoder: take a string, output a list of integers\n",
    "decode = lambda l: ''.join([itos[i] for i in l]) # decoder : take a list of intergers, output a string\n",
    "\n",
    "print(encode('hii there'))\n",
    "print(decode(encode('hii there')))"
   ],
   "outputs": [
    {
     "name": "stdout",
     "output_type": "stream",
     "text": [
      "[46, 47, 47, 1, 58, 46, 43, 56, 43]\n",
      "hii there\n"
     ]
    }
   ],
   "execution_count": 7
  },
  {
   "cell_type": "code",
<<<<<<< HEAD
   "id": "6603f4ed",
   "metadata": {
    "ExecuteTime": {
     "end_time": "2025-06-20T05:38:06.667899Z",
     "start_time": "2025-06-20T05:38:04.474330Z"
    }
   },
=======
   "execution_count": 13,
   "id": "6603f4ed",
   "metadata": {},
   "outputs": [
    {
     "name": "stdout",
     "output_type": "stream",
     "text": [
      "torch.Size([1115394]) torch.int64\n",
      "tensor([18, 47, 56, 57, 58,  1, 15, 47, 58, 47, 64, 43, 52, 10,  0, 14, 43, 44,\n",
      "        53, 56, 43,  1, 61, 43,  1, 54, 56, 53, 41, 43, 43, 42,  1, 39, 52, 63,\n",
      "         1, 44, 59, 56, 58, 46, 43, 56,  6,  1, 46, 43, 39, 56,  1, 51, 43,  1,\n",
      "        57, 54, 43, 39, 49,  8,  0,  0, 13, 50, 50, 10,  0, 31, 54, 43, 39, 49,\n",
      "         6,  1, 57, 54, 43, 39, 49,  8,  0,  0, 18, 47, 56, 57, 58,  1, 15, 47,\n",
      "        58, 47, 64, 43, 52, 10,  0, 37, 53, 59])\n"
     ]
    }
   ],
>>>>>>> 370b7d37
   "source": [
    "# let's now encode the entire text dataset and store it into a torch.tensor\n",
    "import torch # we use PyTorch\n",
    "data = torch.tensor(encode(text), dtype=torch.long)\n",
    "print(data.shape, data.dtype)\n",
    "print(data[:100]) # the 1000 characters we looked at earlier will to the GPT look like this"
<<<<<<< HEAD
   ],
   "outputs": [
    {
     "name": "stdout",
     "output_type": "stream",
     "text": [
      "torch.Size([1115394]) torch.int64\n",
      "tensor([18, 47, 56, 57, 58,  1, 15, 47, 58, 47, 64, 43, 52, 10,  0, 14, 43, 44,\n",
      "        53, 56, 43,  1, 61, 43,  1, 54, 56, 53, 41, 43, 43, 42,  1, 39, 52, 63,\n",
      "         1, 44, 59, 56, 58, 46, 43, 56,  6,  1, 46, 43, 39, 56,  1, 51, 43,  1,\n",
      "        57, 54, 43, 39, 49,  8,  0,  0, 13, 50, 50, 10,  0, 31, 54, 43, 39, 49,\n",
      "         6,  1, 57, 54, 43, 39, 49,  8,  0,  0, 18, 47, 56, 57, 58,  1, 15, 47,\n",
      "        58, 47, 64, 43, 52, 10,  0, 37, 53, 59])\n"
     ]
    }
   ],
   "execution_count": 8
  },
  {
   "cell_type": "code",
=======
   ]
  },
  {
   "cell_type": "code",
   "execution_count": 16,
>>>>>>> 370b7d37
   "id": "f1977841",
   "metadata": {
    "ExecuteTime": {
     "end_time": "2025-06-20T05:38:06.678019Z",
     "start_time": "2025-06-20T05:38:06.673898Z"
    }
   },
   "source": [
    "# Let's now split up the data into trainn and validation sets\n",
    "n = int(0.9 * len(data)) # first 90% will be train, rest val\n",
    "train_data = data[:n]\n",
    "val_data = data[n:] "
   ],
   "outputs": [],
   "execution_count": 9
  },
  {
   "cell_type": "code",
<<<<<<< HEAD
=======
   "execution_count": 17,
>>>>>>> 370b7d37
   "id": "ce4570c9",
   "metadata": {
    "ExecuteTime": {
     "end_time": "2025-06-20T05:38:06.701760Z",
     "start_time": "2025-06-20T05:38:06.696836Z"
    }
   },
   "source": [
    "# chunk = block\n",
    "block_size = 8\n",
    "train_data[:block_size+1]"
   ],
   "outputs": [
    {
     "data": {
      "text/plain": [
       "tensor([18, 47, 56, 57, 58,  1, 15, 47, 58])"
      ]
     },
     "execution_count": 17,
     "metadata": {},
     "output_type": "execute_result"
    }
   ],
   "execution_count": 10
  },
  {
   "cell_type": "code",
<<<<<<< HEAD
=======
   "execution_count": 18,
>>>>>>> 370b7d37
   "id": "688c3201",
   "metadata": {
    "ExecuteTime": {
     "end_time": "2025-06-20T05:38:06.733913Z",
     "start_time": "2025-06-20T05:38:06.726847Z"
    }
   },
   "source": [
    "x = train_data[:block_size] # inputs to the transformer\n",
    "y = train_data[1:block_size+1]  \n",
    "for t in range(block_size):\n",
    "    context = x[:t+1]   \n",
    "    target = y[t]\n",
    "    print(f'when input is {context} the target : ', {target})"
   ],
   "outputs": [
    {
     "name": "stdout",
     "output_type": "stream",
     "text": [
      "when input is tensor([18]) the target :  {tensor(47)}\n",
      "when input is tensor([18, 47]) the target :  {tensor(56)}\n",
      "when input is tensor([18, 47, 56]) the target :  {tensor(57)}\n",
      "when input is tensor([18, 47, 56, 57]) the target :  {tensor(58)}\n",
      "when input is tensor([18, 47, 56, 57, 58]) the target :  {tensor(1)}\n",
      "when input is tensor([18, 47, 56, 57, 58,  1]) the target :  {tensor(15)}\n",
      "when input is tensor([18, 47, 56, 57, 58,  1, 15]) the target :  {tensor(47)}\n",
      "when input is tensor([18, 47, 56, 57, 58,  1, 15, 47]) the target :  {tensor(58)}\n"
     ]
    }
   ],
   "execution_count": 11
  },
  {
   "cell_type": "code",
<<<<<<< HEAD
   "id": "5b511cb4",
   "metadata": {
    "ExecuteTime": {
     "end_time": "2025-06-20T05:38:06.782404Z",
     "start_time": "2025-06-20T05:38:06.768464Z"
    }
   },
   "source": [
    "torch.manual_seed(1337)\n",
    "batch_size = 4 # how many independent sequences will we process in parallel?\n",
    "block_size = 8 # what is maximum context length for predictions?\n",
    "\n",
    "def get_batch(split):\n",
    "    # generate a small batch of data of inputs x and targets y\n",
    "    # data는 여기서 불러온다.\n",
    "    data = train_data if split == 'train' else val_data\n",
    "    ix = torch.randint(len(data) - block_size, (batch_size,)) # (high, size)\n",
    "    x = torch.stack([data[i:i+block_size] for i in ix])\n",
    "    y = torch.stack([data[i+1:i+block_size+1] for i in ix])\n",
    "\n",
    "    # return (batch_size) x (block_size) tensor = 4 * 8 \n",
    "    return x, y\n",
    "\n",
    "xb, yb = get_batch('train')\n",
    "print('input:')\n",
    "print(xb.shape)\n",
    "print(xb)\n",
    "print('target:')\n",
    "print(yb.shape)\n",
    "print(yb)\n",
    "\n",
    "print('----')\n",
    "\n",
    "for b in range(batch_size): # batch dimension\n",
    "    for t in range(block_size): # time dimension\n",
    "        context = xb[b, :t+1]\n",
    "        target = yb[b,t]\n",
    "        print(f'when input is {context.tolist()} the target : {target}')\n"
   ],
=======
   "execution_count": 19,
   "id": "5b511cb4",
   "metadata": {},
>>>>>>> 370b7d37
   "outputs": [
    {
     "name": "stdout",
     "output_type": "stream",
     "text": [
      "input:\n",
      "torch.Size([4, 8])\n",
      "tensor([[24, 43, 58,  5, 57,  1, 46, 43],\n",
      "        [44, 53, 56,  1, 58, 46, 39, 58],\n",
      "        [52, 58,  1, 58, 46, 39, 58,  1],\n",
      "        [25, 17, 27, 10,  0, 21,  1, 54]])\n",
      "target:\n",
      "torch.Size([4, 8])\n",
      "tensor([[43, 58,  5, 57,  1, 46, 43, 39],\n",
      "        [53, 56,  1, 58, 46, 39, 58,  1],\n",
      "        [58,  1, 58, 46, 39, 58,  1, 46],\n",
      "        [17, 27, 10,  0, 21,  1, 54, 39]])\n",
      "----\n",
      "when input is [24] the target : 43\n",
      "when input is [24, 43] the target : 58\n",
      "when input is [24, 43, 58] the target : 5\n",
      "when input is [24, 43, 58, 5] the target : 57\n",
      "when input is [24, 43, 58, 5, 57] the target : 1\n",
      "when input is [24, 43, 58, 5, 57, 1] the target : 46\n",
      "when input is [24, 43, 58, 5, 57, 1, 46] the target : 43\n",
      "when input is [24, 43, 58, 5, 57, 1, 46, 43] the target : 39\n",
      "when input is [44] the target : 53\n",
      "when input is [44, 53] the target : 56\n",
      "when input is [44, 53, 56] the target : 1\n",
      "when input is [44, 53, 56, 1] the target : 58\n",
      "when input is [44, 53, 56, 1, 58] the target : 46\n",
      "when input is [44, 53, 56, 1, 58, 46] the target : 39\n",
      "when input is [44, 53, 56, 1, 58, 46, 39] the target : 58\n",
      "when input is [44, 53, 56, 1, 58, 46, 39, 58] the target : 1\n",
      "when input is [52] the target : 58\n",
      "when input is [52, 58] the target : 1\n",
      "when input is [52, 58, 1] the target : 58\n",
      "when input is [52, 58, 1, 58] the target : 46\n",
      "when input is [52, 58, 1, 58, 46] the target : 39\n",
      "when input is [52, 58, 1, 58, 46, 39] the target : 58\n",
      "when input is [52, 58, 1, 58, 46, 39, 58] the target : 1\n",
      "when input is [52, 58, 1, 58, 46, 39, 58, 1] the target : 46\n",
      "when input is [25] the target : 17\n",
      "when input is [25, 17] the target : 27\n",
      "when input is [25, 17, 27] the target : 10\n",
      "when input is [25, 17, 27, 10] the target : 0\n",
      "when input is [25, 17, 27, 10, 0] the target : 21\n",
      "when input is [25, 17, 27, 10, 0, 21] the target : 1\n",
      "when input is [25, 17, 27, 10, 0, 21, 1] the target : 54\n",
      "when input is [25, 17, 27, 10, 0, 21, 1, 54] the target : 39\n"
     ]
    }
   ],
   "execution_count": 12
  },
  {
   "cell_type": "code",
   "id": "c30d830c",
   "metadata": {
    "ExecuteTime": {
     "end_time": "2025-06-20T05:38:06.846119Z",
     "start_time": "2025-06-20T05:38:06.841152Z"
    }
   },
   "source": [
    "print(xb) # our input to the transformer "
   ],
   "outputs": [
    {
     "name": "stdout",
     "output_type": "stream",
     "text": [
      "tensor([[24, 43, 58,  5, 57,  1, 46, 43],\n",
      "        [44, 53, 56,  1, 58, 46, 39, 58],\n",
      "        [52, 58,  1, 58, 46, 39, 58,  1],\n",
      "        [25, 17, 27, 10,  0, 21,  1, 54]])\n"
     ]
    }
   ],
   "execution_count": 13
  },
  {
   "cell_type": "markdown",
   "id": "165c9751",
   "metadata": {},
   "source": [
    "### simplest baseline : bigram language model, loss, geeration"
   ]
  },
  {
   "cell_type": "code",
<<<<<<< HEAD
=======
   "execution_count": null,
>>>>>>> 370b7d37
   "id": "3f3de80e",
   "metadata": {
    "ExecuteTime": {
     "end_time": "2025-06-20T05:38:06.948102Z",
     "start_time": "2025-06-20T05:38:06.918976Z"
    }
   },
   "source": [
    "import torch\n",
    "import torch.nn as nn \n",
    "from torch.nn import functional as F\n",
    "\n",
    "torch.manual_seed(1337)  \n",
    "\n",
    "class BigramLanguageModel(nn.Module):\n",
    "\n",
    "    def __init__(self, vocab_size):\n",
    "        super().__init__()\n",
    "        # each token directly reads off the logits for the next token from a lookup table\n",
    "        self.token_embedding_table = nn.Embedding(vocab_size, vocab_size)\n",
    "\n",
    "    def forward(self, idx, targets=None):\n",
    "        # idx and targets are both (B,T) tensor of integers\n",
    "        logits = self.token_embedding_table(idx) # (B,T,C) \n",
    "        # B : batch size\n",
    "        # T : Time -> block size\n",
    "        # C : channel, at this situations, vocab_size \n",
    "\n",
    "        if targets is None:\n",
    "            loss = None\n",
    "        else:\n",
    "            B, T, C = logits.shape\n",
    "            logits = logits.view(B*T,C) # 2 dimensional\n",
    "            targets = targets.view(B*T) # 1 dimensional\n",
    "            loss = F.cross_entropy(logits, targets) # negative log likelihood\n",
    "        return logits, loss\n",
    "    \n",
    "    def generate(self, idx, max_new_tokens):\n",
    "        # idx is (B,T) array of indices in the current context\n",
    "        for _ in range(max_new_tokens):\n",
    "            # get the predictions\n",
<<<<<<< HEAD
    "            # self(idx)는 뭘까?\n",
    "            # nn.Module을 상속받았기에, 자동으로 __call__ 메서드를 갖으며,\n",
    "            # forward 메서드로 연결된다.\n",
    "            # 즉, self(idx) == self.forward(idx)\n",
=======
    "            # nn.Module을 상속받았기에, 자동으로 __call__ 메서드를 갖는다.\n",
    "            # 이는 forward 메서드로 연결된다.\n",
>>>>>>> 370b7d37
    "            logits, loss = self(idx)\n",
    "            # focus only on the last time step, \n",
    "            # we pluck out last element at the time dimension\n",
    "            logits = logits[:, -1, :] # becomes (B,C)\n",
    "            # apply softmax to get probabilities (vocab들의 분포 확률을 구한다.)\n",
    "            probs = F.softmax(logits, dim=-1) # (B,C)\n",
    "            # sample from the distribution (distribution에서 뽑는다.)\n",
    "            idx_next = torch.multinomial(probs, num_samples=1) # (B,1)\n",
    "            # append sampled index to the running sequence (뽑은 결과를 idx에 새로 추가한다.)\n",
    "            idx = torch.cat((idx,idx_next), dim=1)  # (B, T+1)\n",
    "        return idx\n",
    "    \n",
    "model = BigramLanguageModel(vocab_size)\n",
    "logits, loss = model(xb,yb)\n",
    "print(logits.shape)    \n",
    "print(loss)\n",
    "\n",
    "idx = torch.zeros((1,1), dtype=torch.long)\n",
<<<<<<< HEAD
    "print(decode(model.generate(idx = torch.zeros((1,1),dtype=torch.long),max_new_tokens=100)[0].tolist()))"
   ],
   "outputs": [
    {
     "name": "stdout",
     "output_type": "stream",
     "text": [
      "torch.Size([32, 65])\n",
      "tensor(4.8786, grad_fn=<NllLossBackward0>)\n",
      "\n",
      "Sr?qP-QWktXoL&jLDJgOLVz'RIoDqHdhsV&vLLxatjscMpwLERSPyao.qfzs$Ys$zF-w,;eEkzxjgCKFChs!iWW.ObzDnxA Ms$3\n"
     ]
    }
   ],
   "execution_count": 14
=======
    "print(decode(m.generate(idx = torch.zeros((1,1),dtype=torch.long),max_new_tokens=100)[0].tolist()))"
   ]
>>>>>>> 370b7d37
  },
  {
   "cell_type": "code",
   "id": "64ebe1fb",
   "metadata": {
    "ExecuteTime": {
     "end_time": "2025-06-20T05:38:08.191220Z",
     "start_time": "2025-06-20T05:38:06.978516Z"
    }
   },
   "source": [
    "# create a PyTorch optimizer\n",
    "optimizer = torch.optim.AdamW(model.parameters(), lr = 1e-3)"
   ],
   "outputs": [],
   "execution_count": 15
  },
  {
   "cell_type": "code",
   "id": "c82acd03",
   "metadata": {
    "ExecuteTime": {
     "end_time": "2025-06-20T05:39:12.619282Z",
     "start_time": "2025-06-20T05:39:10.992086Z"
    }
   },
   "source": [
    "batch_size = 32\n",
    "for steps in range(1000):\n",
    "    # sample a batch of data\n",
    "    xb, yb = get_batch('train')\n",
    "\n",
    "    # evaluate the loss\n",
    "    logits, loss = model(xb, yb)\n",
    "    optimizer.zero_grad(set_to_none=True)\n",
    "    loss.backward()\n",
    "    optimizer.step()\n",
    "\n",
    "print(loss.item())"
   ],
   "outputs": [
    {
     "name": "stdout",
     "output_type": "stream",
     "text": [
      "2.5059468746185303\n"
     ]
    }
   ],
   "execution_count": 19
  },
  {
   "metadata": {
    "ExecuteTime": {
     "end_time": "2025-06-20T05:57:57.133637Z",
     "start_time": "2025-06-20T05:57:57.053958Z"
    }
   },
   "cell_type": "code",
   "source": "print(decode(model.generate(idx = torch.zeros((1,1),dtype=torch.long),max_new_tokens=500)[0].tolist()))",
   "id": "91f418ecf32d57fa",
   "outputs": [
    {
     "name": "stdout",
     "output_type": "stream",
     "text": [
      "\n",
      "JqIIrdithomfas\n",
      "ARDUPLEVw nkkOMyiy p'd?w teno t me,,\n",
      "VIsucel INCENA-thathe zy n the ss TInyNue'mma!\n",
      "Qbbme nMm!\n",
      "Wh,\n",
      "\n",
      "NA3Scoulgdant\n",
      "If wiqun ar thie d\n",
      "mg t,\n",
      "Q\n",
      "NAfaup, &MNI3QKINu'd cear3Tbore c'lasseASA d., rthifr den,\n",
      "l wp mavexzqum HA muesu, al, fainkn batt.\n",
      "\n",
      "L$3licqf, slou d Elotim:CK&y;whalfau-, eDWghzI maZGSin.\n",
      "Gluand mee.\n",
      "pNGeppbrIOKANDYONAR:Miven!UENRlli-relvoubt nsomy; orh men;\n",
      "K: is s wino, thedumy seldeanuly, chacPJut f ds ppx;\n",
      "SCEYou cexu my,m.\n",
      "NduXrdud fCI:Kodhs whete\n",
      "Sinorq-thO n g!othi\n"
     ]
    }
   ],
   "execution_count": 23
  }
 ],
 "metadata": {
  "kernelspec": {
   "display_name": ".venv",
   "language": "python",
   "name": "python3"
  },
  "language_info": {
   "codemirror_mode": {
    "name": "ipython",
    "version": 3
   },
   "file_extension": ".py",
   "mimetype": "text/x-python",
   "name": "python",
   "nbconvert_exporter": "python",
   "pygments_lexer": "ipython3",
   "version": "3.12.10"
  }
 },
 "nbformat": 4,
 "nbformat_minor": 5
}<|MERGE_RESOLUTION|>--- conflicted
+++ resolved
@@ -10,10 +10,6 @@
   },
   {
    "cell_type": "code",
-<<<<<<< HEAD
-=======
-   "execution_count": 6,
->>>>>>> 370b7d37
    "id": "659d91c6",
    "metadata": {
     "ExecuteTime": {
@@ -35,14 +31,10 @@
     {
      "data": {
       "text/plain": [
-<<<<<<< HEAD
        "('input.txt', <http.client.HTTPMessage at 0x1addcd25df0>)"
-=======
-       "('input.txt', <http.client.HTTPMessage at 0x136ede4eae0>)"
->>>>>>> 370b7d37
       ]
      },
-     "execution_count": 6,
+     "execution_count": 2,
      "metadata": {},
      "output_type": "execute_result"
     }
@@ -51,10 +43,6 @@
   },
   {
    "cell_type": "code",
-<<<<<<< HEAD
-=======
-   "execution_count": 7,
->>>>>>> 370b7d37
    "id": "431ddf89",
    "metadata": {
     "ExecuteTime": {
@@ -72,10 +60,6 @@
   },
   {
    "cell_type": "code",
-<<<<<<< HEAD
-=======
-   "execution_count": 8,
->>>>>>> 370b7d37
    "id": "84d1eeee",
    "metadata": {
     "ExecuteTime": {
@@ -99,10 +83,6 @@
   },
   {
    "cell_type": "code",
-<<<<<<< HEAD
-=======
-   "execution_count": 9,
->>>>>>> 370b7d37
    "id": "0ae879aa",
    "metadata": {
     "ExecuteTime": {
@@ -146,10 +126,6 @@
   },
   {
    "cell_type": "code",
-<<<<<<< HEAD
-=======
-   "execution_count": 10,
->>>>>>> 370b7d37
    "id": "736ee46d",
    "metadata": {
     "ExecuteTime": {
@@ -187,10 +163,6 @@
   },
   {
    "cell_type": "code",
-<<<<<<< HEAD
-=======
-   "execution_count": 11,
->>>>>>> 370b7d37
    "id": "04f423b5",
    "metadata": {
     "ExecuteTime": {
@@ -222,7 +194,6 @@
   },
   {
    "cell_type": "code",
-<<<<<<< HEAD
    "id": "6603f4ed",
    "metadata": {
     "ExecuteTime": {
@@ -230,10 +201,13 @@
      "start_time": "2025-06-20T05:38:04.474330Z"
     }
    },
-=======
-   "execution_count": 13,
-   "id": "6603f4ed",
-   "metadata": {},
+   "source": [
+    "# let's now encode the entire text dataset and store it into a torch.tensor\n",
+    "import torch # we use PyTorch\n",
+    "data = torch.tensor(encode(text), dtype=torch.long)\n",
+    "print(data.shape, data.dtype)\n",
+    "print(data[:100]) # the 1000 characters we looked at earlier will to the GPT look like this"
+   ],
    "outputs": [
     {
      "name": "stdout",
@@ -249,41 +223,10 @@
      ]
     }
    ],
->>>>>>> 370b7d37
-   "source": [
-    "# let's now encode the entire text dataset and store it into a torch.tensor\n",
-    "import torch # we use PyTorch\n",
-    "data = torch.tensor(encode(text), dtype=torch.long)\n",
-    "print(data.shape, data.dtype)\n",
-    "print(data[:100]) # the 1000 characters we looked at earlier will to the GPT look like this"
-<<<<<<< HEAD
-   ],
-   "outputs": [
-    {
-     "name": "stdout",
-     "output_type": "stream",
-     "text": [
-      "torch.Size([1115394]) torch.int64\n",
-      "tensor([18, 47, 56, 57, 58,  1, 15, 47, 58, 47, 64, 43, 52, 10,  0, 14, 43, 44,\n",
-      "        53, 56, 43,  1, 61, 43,  1, 54, 56, 53, 41, 43, 43, 42,  1, 39, 52, 63,\n",
-      "         1, 44, 59, 56, 58, 46, 43, 56,  6,  1, 46, 43, 39, 56,  1, 51, 43,  1,\n",
-      "        57, 54, 43, 39, 49,  8,  0,  0, 13, 50, 50, 10,  0, 31, 54, 43, 39, 49,\n",
-      "         6,  1, 57, 54, 43, 39, 49,  8,  0,  0, 18, 47, 56, 57, 58,  1, 15, 47,\n",
-      "        58, 47, 64, 43, 52, 10,  0, 37, 53, 59])\n"
-     ]
-    }
-   ],
    "execution_count": 8
   },
   {
    "cell_type": "code",
-=======
-   ]
-  },
-  {
-   "cell_type": "code",
-   "execution_count": 16,
->>>>>>> 370b7d37
    "id": "f1977841",
    "metadata": {
     "ExecuteTime": {
@@ -302,10 +245,6 @@
   },
   {
    "cell_type": "code",
-<<<<<<< HEAD
-=======
-   "execution_count": 17,
->>>>>>> 370b7d37
    "id": "ce4570c9",
    "metadata": {
     "ExecuteTime": {
@@ -325,7 +264,7 @@
        "tensor([18, 47, 56, 57, 58,  1, 15, 47, 58])"
       ]
      },
-     "execution_count": 17,
+     "execution_count": 10,
      "metadata": {},
      "output_type": "execute_result"
     }
@@ -334,10 +273,6 @@
   },
   {
    "cell_type": "code",
-<<<<<<< HEAD
-=======
-   "execution_count": 18,
->>>>>>> 370b7d37
    "id": "688c3201",
    "metadata": {
     "ExecuteTime": {
@@ -373,7 +308,6 @@
   },
   {
    "cell_type": "code",
-<<<<<<< HEAD
    "id": "5b511cb4",
    "metadata": {
     "ExecuteTime": {
@@ -413,11 +347,6 @@
     "        target = yb[b,t]\n",
     "        print(f'when input is {context.tolist()} the target : {target}')\n"
    ],
-=======
-   "execution_count": 19,
-   "id": "5b511cb4",
-   "metadata": {},
->>>>>>> 370b7d37
    "outputs": [
     {
      "name": "stdout",
@@ -509,10 +438,6 @@
   },
   {
    "cell_type": "code",
-<<<<<<< HEAD
-=======
-   "execution_count": null,
->>>>>>> 370b7d37
    "id": "3f3de80e",
    "metadata": {
     "ExecuteTime": {
@@ -554,15 +479,10 @@
     "        # idx is (B,T) array of indices in the current context\n",
     "        for _ in range(max_new_tokens):\n",
     "            # get the predictions\n",
-<<<<<<< HEAD
     "            # self(idx)는 뭘까?\n",
     "            # nn.Module을 상속받았기에, 자동으로 __call__ 메서드를 갖으며,\n",
     "            # forward 메서드로 연결된다.\n",
     "            # 즉, self(idx) == self.forward(idx)\n",
-=======
-    "            # nn.Module을 상속받았기에, 자동으로 __call__ 메서드를 갖는다.\n",
-    "            # 이는 forward 메서드로 연결된다.\n",
->>>>>>> 370b7d37
     "            logits, loss = self(idx)\n",
     "            # focus only on the last time step, \n",
     "            # we pluck out last element at the time dimension\n",
@@ -581,7 +501,6 @@
     "print(loss)\n",
     "\n",
     "idx = torch.zeros((1,1), dtype=torch.long)\n",
-<<<<<<< HEAD
     "print(decode(model.generate(idx = torch.zeros((1,1),dtype=torch.long),max_new_tokens=100)[0].tolist()))"
    ],
    "outputs": [
@@ -597,10 +516,6 @@
     }
    ],
    "execution_count": 14
-=======
-    "print(decode(m.generate(idx = torch.zeros((1,1),dtype=torch.long),max_new_tokens=100)[0].tolist()))"
-   ]
->>>>>>> 370b7d37
   },
   {
    "cell_type": "code",
@@ -692,6 +607,308 @@
     }
    ],
    "execution_count": 23
+  },
+  {
+   "metadata": {},
+   "cell_type": "markdown",
+   "source": "### The mathematical trick in self-attentionb",
+   "id": "318ba068aa077c44"
+  },
+  {
+   "metadata": {
+    "ExecuteTime": {
+     "end_time": "2025-06-24T02:17:57.026137Z",
+     "start_time": "2025-06-24T02:17:55.316382Z"
+    }
+   },
+   "cell_type": "code",
+   "source": [
+    "# consider the following toy example:\n",
+    "import torch\n",
+    "torch.manual_seed(1337)\n",
+    "B,T,C = 4,8,2 # batch, time, channels\n",
+    "x = torch.randn(B,T,C)\n",
+    "x.shape"
+   ],
+   "id": "c621f6f381826a45",
+   "outputs": [
+    {
+     "data": {
+      "text/plain": [
+       "torch.Size([4, 8, 2])"
+      ]
+     },
+     "execution_count": 2,
+     "metadata": {},
+     "output_type": "execute_result"
+    }
+   ],
+   "execution_count": 2
+  },
+  {
+   "metadata": {
+    "ExecuteTime": {
+     "end_time": "2025-06-24T02:31:53.870717Z",
+     "start_time": "2025-06-24T02:31:53.860791Z"
+    }
+   },
+   "cell_type": "code",
+   "source": [
+    "# version 1\n",
+    "# We want x[b, t] = mean_{i <=t} x[b,i]\n",
+    "# 위 뜻은, 정보 전달이(여기선 단순히 평균으로 전달) 현재 토큰 기준으로, 오직 이전 순서의 토큰과 이루어져야한다는 것이다.\n",
+    "\n",
+    "xbow =  torch.zeros((B,T,C))\n",
+    "for b in range(B):\n",
+    "    for t in range(T):\n",
+    "        xprev = x[b, :t+1] # (t, C)\n",
+    "        xbow[b,t] = torch.mean(xprev, dim = 0)"
+   ],
+   "id": "76b7d760018c0ca1",
+   "outputs": [],
+   "execution_count": 4
+  },
+  {
+   "metadata": {
+    "ExecuteTime": {
+     "end_time": "2025-06-24T02:54:06.445165Z",
+     "start_time": "2025-06-24T02:54:06.440163Z"
+    }
+   },
+   "cell_type": "code",
+   "source": [
+    "# version 2\n",
+    "# more efficient way : using matrix multiply as weighted aggregation\n",
+    "wei = torch.tril(torch.ones(T,T))\n",
+    "wei = wei / wei.sum(dim=1, keepdim=True)\n",
+    "xbow2 = wei @ x # (1,T,T) @ (B,T,C) ---> (B,T,C)\n",
+    "\n",
+    "# broad casting의 원칙 1 : 비어있는 차원을 1로 추가한다.\n",
+    "# ex) (T,T) -> (1,T,T)\n",
+    "# broad casting의 원칙 2 : 두 차원의 연산중에 있어서, 적어도 차원 하나는 값이 같아야 한다."
+   ],
+   "id": "6da047b8ad3dddac",
+   "outputs": [],
+   "execution_count": 18
+  },
+  {
+   "metadata": {
+    "ExecuteTime": {
+     "end_time": "2025-06-24T02:54:08.885703Z",
+     "start_time": "2025-06-24T02:54:08.881025Z"
+    }
+   },
+   "cell_type": "code",
+   "source": [
+    "torch.allclose(xbow, xbow2)\n",
+    "# false가 나온다면 부동소숫점 연산 때문일듯."
+   ],
+   "id": "53799cde38565331",
+   "outputs": [
+    {
+     "data": {
+      "text/plain": [
+       "False"
+      ]
+     },
+     "execution_count": 19,
+     "metadata": {},
+     "output_type": "execute_result"
+    }
+   ],
+   "execution_count": 19
+  },
+  {
+   "metadata": {
+    "ExecuteTime": {
+     "end_time": "2025-06-24T03:07:19.220542Z",
+     "start_time": "2025-06-24T03:07:19.216150Z"
+    }
+   },
+   "cell_type": "code",
+   "source": [
+    "wei = torch.zeros((T,T))\n",
+    "wei = wei.masked_fill(mask = tril == 0, value = float('-inf')) # Fills elements of self tensor with `value` where `mask` is True\n",
+    "wei"
+   ],
+   "id": "438255cb3756be63",
+   "outputs": [
+    {
+     "data": {
+      "text/plain": [
+       "tensor([[0., -inf, -inf, -inf, -inf, -inf, -inf, -inf],\n",
+       "        [0., 0., -inf, -inf, -inf, -inf, -inf, -inf],\n",
+       "        [0., 0., 0., -inf, -inf, -inf, -inf, -inf],\n",
+       "        [0., 0., 0., 0., -inf, -inf, -inf, -inf],\n",
+       "        [0., 0., 0., 0., 0., -inf, -inf, -inf],\n",
+       "        [0., 0., 0., 0., 0., 0., -inf, -inf],\n",
+       "        [0., 0., 0., 0., 0., 0., 0., -inf],\n",
+       "        [0., 0., 0., 0., 0., 0., 0., 0.]])"
+      ]
+     },
+     "execution_count": 26,
+     "metadata": {},
+     "output_type": "execute_result"
+    }
+   ],
+   "execution_count": 26
+  },
+  {
+   "metadata": {
+    "ExecuteTime": {
+     "end_time": "2025-06-24T04:18:31.553218Z",
+     "start_time": "2025-06-24T04:18:31.546241Z"
+    }
+   },
+   "cell_type": "code",
+   "source": [
+    "# version 3 : use Softmax\n",
+    "from torch.nn import functional as F\n",
+    "tril = torch.tril(torch.ones(T,T))\n",
+    "wei = torch.zeros((T,T))\n",
+    "wei = wei.masked_fill(tril == 0, float('-inf'))\n",
+    " # `dim = -1` means last dimension, i.e., dimension 1 for a (T,T) tensor."
+   ],
+   "id": "52cb6f50297746d5",
+   "outputs": [],
+   "execution_count": 34
+  },
+  {
+   "metadata": {
+    "ExecuteTime": {
+     "end_time": "2025-06-24T04:18:32.909955Z",
+     "start_time": "2025-06-24T04:18:32.896193Z"
+    }
+   },
+   "cell_type": "code",
+   "source": "wei",
+   "id": "46ceeb84e4f4ad04",
+   "outputs": [
+    {
+     "data": {
+      "text/plain": [
+       "tensor([[0., -inf, -inf, -inf, -inf, -inf, -inf, -inf],\n",
+       "        [0., 0., -inf, -inf, -inf, -inf, -inf, -inf],\n",
+       "        [0., 0., 0., -inf, -inf, -inf, -inf, -inf],\n",
+       "        [0., 0., 0., 0., -inf, -inf, -inf, -inf],\n",
+       "        [0., 0., 0., 0., 0., -inf, -inf, -inf],\n",
+       "        [0., 0., 0., 0., 0., 0., -inf, -inf],\n",
+       "        [0., 0., 0., 0., 0., 0., 0., -inf],\n",
+       "        [0., 0., 0., 0., 0., 0., 0., 0.]])"
+      ]
+     },
+     "execution_count": 35,
+     "metadata": {},
+     "output_type": "execute_result"
+    }
+   ],
+   "execution_count": 35
+  },
+  {
+   "metadata": {},
+   "cell_type": "markdown",
+   "source": [
+    "$Softmax(x_i) =  \\frac{exp(x_i)}{\\sum_j{exp(x_j)}}$ 이므로,\n",
+    "- '0' -> 1\n",
+    "- '-inf'"
+   ],
+   "id": "8084587927949bac"
+  },
+  {
+   "metadata": {},
+   "cell_type": "code",
+   "outputs": [],
+   "execution_count": null,
+   "source": [
+    "wei = F.softmax(wei, dim=-1)\n",
+    "xbow3 = wei @ x"
+   ],
+   "id": "8c494bba95c08f1a"
+  },
+  {
+   "metadata": {},
+   "cell_type": "markdown",
+   "source": [
+    "#### matrix multiply as weighted aggregation\n",
+    "행렬 곱셈으로 평균을 구하는 trick"
+   ],
+   "id": "8c77fb393a5d98c7"
+  },
+  {
+   "metadata": {
+    "ExecuteTime": {
+     "end_time": "2025-06-24T02:38:56.167717Z",
+     "start_time": "2025-06-24T02:38:56.153672Z"
+    }
+   },
+   "cell_type": "code",
+   "source": "torch.tril(torch.ones(3,3)) # .tril : Returns the lower triangular part of the matrix",
+   "id": "fe5e9b874855ff89",
+   "outputs": [
+    {
+     "data": {
+      "text/plain": [
+       "tensor([[1., 0., 0.],\n",
+       "        [1., 1., 0.],\n",
+       "        [1., 1., 1.]])"
+      ]
+     },
+     "execution_count": 9,
+     "metadata": {},
+     "output_type": "execute_result"
+    }
+   ],
+   "execution_count": 9
+  },
+  {
+   "metadata": {
+    "ExecuteTime": {
+     "end_time": "2025-06-24T02:42:23.954839Z",
+     "start_time": "2025-06-24T02:42:23.945338Z"
+    }
+   },
+   "cell_type": "code",
+   "source": [
+    "\n",
+    "\n",
+    "torch.manual_seed(42)\n",
+    "a = torch.tril(torch.ones(3,3))\n",
+    "a = a / torch.sum(a, dim = 1, keepdim = True)\n",
+    "b = torch.randint(0, 10, (3,2)).float()\n",
+    "c = a @ b\n",
+    "print('a = ')\n",
+    "print(a)\n",
+    "print('--')\n",
+    "print('b = ')\n",
+    "print(b)\n",
+    "print('--')\n",
+    "print('c = ')\n",
+    "print(c)"
+   ],
+   "id": "18ca07182ab62c4e",
+   "outputs": [
+    {
+     "name": "stdout",
+     "output_type": "stream",
+     "text": [
+      "a = \n",
+      "tensor([[1.0000, 0.0000, 0.0000],\n",
+      "        [0.5000, 0.5000, 0.0000],\n",
+      "        [0.3333, 0.3333, 0.3333]])\n",
+      "--\n",
+      "b = \n",
+      "tensor([[2., 7.],\n",
+      "        [6., 4.],\n",
+      "        [6., 5.]])\n",
+      "--\n",
+      "c = \n",
+      "tensor([[2.0000, 7.0000],\n",
+      "        [4.0000, 5.5000],\n",
+      "        [4.6667, 5.3333]])\n"
+     ]
+    }
+   ],
+   "execution_count": 11
   }
  ],
  "metadata": {
